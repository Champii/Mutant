--- conflicted
+++ resolved
@@ -1,11 +1,7 @@
 use std::{collections::HashMap, net::SocketAddr, sync::Arc};
 use xdg::BaseDirectories;
 
-<<<<<<< HEAD
-use mutant_lib::{config::NetworkChoice, MutAnt};
-=======
 use mutant_lib::{config::{NetworkChoice, DEV_TESTNET_PRIVATE_KEY_HEX}, MutAnt};
->>>>>>> 7008faeb
 use tokio::sync::{RwLock, OnceCell};
 use warp::Filter;
 
@@ -21,24 +17,14 @@
 pub static PUBLIC_ONLY_MODE: OnceCell<bool> = OnceCell::const_new();
 
 /// Helper function to initialize MutAnt based on network choice and private key
-<<<<<<< HEAD
-async fn init_mutant(network_choice: NetworkChoice, private_key: Option<String>) -> Result<(MutAnt, bool), Error> {
-    let mut is_public_only = private_key.is_none();
-=======
 /// Returns (MutAnt instance, is_public_only, actual_private_key_used)
 async fn init_mutant(network_choice: NetworkChoice, private_key: Option<String>, random_testnet_key: bool) -> Result<(MutAnt, bool, Option<String>), Error> {
     let mut is_public_only = private_key.is_none();
     let mut actual_private_key = private_key.clone();
->>>>>>> 7008faeb
 
     let mutant = match (network_choice, private_key) {
         // Full access with private key
         (NetworkChoice::Devnet, _) => {
-<<<<<<< HEAD
-            log::info!("Running in local mode");
-            is_public_only = false;
-            MutAnt::init_local().await
-=======
             is_public_only = false;
 
             if random_testnet_key {
@@ -64,7 +50,6 @@
                 actual_private_key = Some(DEV_TESTNET_PRIVATE_KEY_HEX.to_string());
                 MutAnt::init_local().await
             }
->>>>>>> 7008faeb
         }
         (NetworkChoice::Alphanet, Some(key)) => {
             log::info!("Running in alphanet mode");
@@ -86,11 +71,7 @@
         }
     }.map_err(Error::MutAnt)?;
 
-<<<<<<< HEAD
-    Ok((mutant, is_public_only))
-=======
     Ok((mutant, is_public_only, actual_private_key))
->>>>>>> 7008faeb
 }
 
 #[derive(serde::Deserialize, serde::Serialize)]
@@ -242,21 +223,6 @@
                     log::info!("Only public downloads (mutant get -p) will be available.");
                     None
                 }
-<<<<<<< HEAD
-            }
-        }
-    };
-
-    // Initialize MutAnt with the appropriate mode
-    let (mutant, is_public_only) = init_mutant(network_choice, private_key).await?;
-    let mutant = Arc::new(mutant);
-
-    // Set the public-only mode flag
-    PUBLIC_ONLY_MODE.set(is_public_only).expect("PUBLIC_ONLY_MODE should only be set once");
-
-    log::info!("MutAnt initialized successfully{}",
-        if is_public_only { " in public-only mode" } else { "" });
-=======
             }
         }
     };
@@ -304,8 +270,6 @@
     } else {
         log::info!("Running in public-only mode, skipping colony manager initialization");
     }
->>>>>>> 7008faeb
-
     // Initialize Task Management
     let tasks: TaskMap = Arc::new(RwLock::new(HashMap::new()));
     log::info!("Task manager initialized.");
